--- conflicted
+++ resolved
@@ -1,11 +1,7 @@
 {
   "name": "code-oss-dev",
   "version": "1.62.0",
-<<<<<<< HEAD
-  "distro": "36c71037c8bdde530aba0a528d1037c062276e91",
-=======
   "distro": "68b7698bb44bb140dfd35df9825ea6825edf87af",
->>>>>>> b3318bc0
   "author": {
     "name": "Microsoft Corporation"
   },
